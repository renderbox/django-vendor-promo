from django.contrib.auth.mixins import LoginRequiredMixin
from django.contrib.sites.models import Site
from django.db.models import Q
from django.shortcuts import get_object_or_404, redirect, render
from django.urls import reverse, reverse_lazy
from django.views.generic import CreateView, ListView
from django.views.generic.base import TemplateView
from django.views.generic.edit import DeleteView, FormView, UpdateView
from django.utils import timezone
from siteconfigs.models import SiteConfigModel
from vendor.models import Offer, Price
from vendor.views.mixin import TableFilterMixin

from vendorpromo.config import (PromoProcessorSiteConfig,
                                PromoProcessorSiteSelectSiteConfig)
from vendorpromo.forms import (AffiliateForm, PromoCodeFormset, CouponCodeForm,
                               PromoProcessorForm,
                               PromoProcessorSiteSelectForm,
                               VoucheryIntegrationForm,
                               PromotionalCampaignForm)
from vendorpromo.integrations import VoucheryIntegration
from vendorpromo.models import Affiliate, Promo, CouponCode, PromotionalCampaign
from vendorpromo.processors import get_site_promo_processor
from vendorpromo.utils import get_site_from_request
from vendorpromo.processors.stripe import StripeProcessor

class DjangoVendorPromoIndexView(LoginRequiredMixin, ListView):
    template_name = "vendorpromo/promo_list.html"
    model = Promo


class AffiliateListView(LoginRequiredMixin, TableFilterMixin, ListView):
    template_name = "vendorpromo/affiliate_list.html"
    model = Affiliate
    paginate_by = 100

    def search_filter(self, queryset):
        search_value = self.request.GET.get('search_filter')
        return queryset.filter(Q(pk__icontains=search_value)
                               | Q(customer_profile__user__email__icontains=search_value)
                               | Q(customer_profile__user__username__icontains=search_value)
                               | Q(contact_name__icontains=search_value)
                               | Q(email__icontains=search_value)
                               | Q(company__icontains=search_value))
    
    def get_paginated_by(self, queryset):
        if 'paginate_by' in self.request.kwargs:
            return self.kwargs['paginate_by']
        return self.paginate_by
    
    def get_queryset(self):
        site = get_site_from_request(self.request)
        queryset = super().get_queryset().filter(site=site)

        return queryset.order_by('contact_name')


class AffiliateCreateView(LoginRequiredMixin, CreateView):
    template_name = 'vendorpromo/affiliate_detail.html'
    model = Affiliate
    form_class = AffiliateForm
    success_url = reverse_lazy('affiliate-list')

    def get_form_kwargs(self):
        kwargs = super().get_form_kwargs()
        kwargs['site'] = get_site_from_request(self.request)
        return kwargs

    def form_valid(self, form):
        affiliate = form.save(commit=False)
        site = get_site_from_request(self.request)
        affiliate.site = site
        affiliate.save()
        return redirect(self.success_url)


class AffiliateUpdateView(LoginRequiredMixin, UpdateView):
    template_name = 'vendorpromo/affiliate_detail.html'
    model = Affiliate
    form_class = AffiliateForm
    slug_field = 'uuid'
    slug_url_kwarg = 'uuid'
    success_url = reverse_lazy('affiliate-list')

    def get_form_kwargs(self):
        kwargs = super().get_form_kwargs()
        kwargs['site'] = get_site_from_request(self.request)
        return kwargs

    def form_valid(self, form):
        affiliate = form.save(commit=False)
        site = get_site_from_request(self.request)
        affiliate.site = site
        affiliate.save()
        return redirect(self.success_url)


class AffiliateDeleteView(LoginRequiredMixin, DeleteView):
    template_name = 'vendorpromo/affiliate_detail.html'
    model = Affiliate
    slug_field = 'uuid'
    slug_url_kwarg = 'uuid'
    success_url = reverse_lazy('affiliate-list')


def create_promo_offer(promo_campaign, products, cost):
    now = timezone.now()
    promo_offer = Offer()
    promo_offer.name = promo_campaign.name
    promo_offer.start_date = now
    promo_offer.site = promo_campaign.site
    promo_offer.is_promotional = True
    promo_offer.save()

    for product in products:
        promo_offer.products.add(product)

    price = Price()
    price.offer = promo_offer
    price.cost = cost
    price.start_date = now
    price.save()

    return promo_offer


<<<<<<< HEAD
def save_promotional_campaign_form(request, form):
=======
def update_promo_offer(promo_campaign, products, cost):
    promo_campaign.applies_to.name = promo_campaign.name
    promo_campaign.applies_to.products.clear()

    for product in products:
        promo_campaign.applies_to.products.add(product)
    promo_campaign.applies_to.save()

    update_price = promo_campaign.applies_to.prices.first()
    update_price.cost = cost
    update_price.save()

    promo_campaign.save()


def valid_form_save_promotional_campaign(request, form):
>>>>>>> 53ea3751
    promo_campaign = form.save(commit=False)
    site = get_site_from_request(request)
    promo_campaign.site = site
    promo_campaign.is_percent_off = form.cleaned_data['is_percent_off']

    try:
        if promo_campaign.applies_to:
            update_promo_offer(promo_campaign, form.cleaned_data['applies_to'], form.cleaned_data['discount_value'])
        
    except Exception as e:
        promo_campaign.applies_to = create_promo_offer(promo_campaign, form.cleaned_data['applies_to'], form.cleaned_data['discount_value'])
    
    promo_campaign.save()

    return promo_campaign



class PromotionalCampaignListView(LoginRequiredMixin, TableFilterMixin, ListView):
    template_name = "vendorpromo/promotional_campaign_list.html"
    model = PromotionalCampaign
    paginate_by = 100

    def search_filter(self, queryset):
        search_value = self.request.GET.get('search_filter')
        return queryset.filter(Q(pk__icontains=search_value)
                               | Q(name__icontains=search_value)
                               | Q(description__icontains=search_value))
    
    def get_paginated_by(self, queryset):
        if 'paginate_by' in self.request.kwargs:
            return self.kwargs['paginate_by']
        return self.paginate_by
    
    def get_queryset(self):
        site = get_site_from_request(self.request)
        queryset = super().get_queryset().filter(site=site)

        return queryset.order_by('name')


class PromotionalCampaignCreateView(LoginRequiredMixin, CreateView):
    template_name = 'vendorpromo/promotional_campaign_detail.html'
    model = PromotionalCampaign
    form_class = PromotionalCampaignForm
    success_url = reverse_lazy('promotional-campaign-list')

    def get_form_kwargs(self):
        kwargs = super().get_form_kwargs()
        kwargs['site'] = get_site_from_request(self.request)
        return kwargs

    def form_valid(self, form):
        promo_campaign = save_promotional_campaign_form(self.request, form)
        stripe_promo_processor = StripeProcessor(get_site_from_request(self.request))
        stripe_promo_processor.create_stripe_coupon(promo_campaign)
        return redirect(self.success_url)


class PromotionalCampaignUpdateView(LoginRequiredMixin, UpdateView):
    template_name = 'vendorpromo/promotional_campaign_detail.html'
    model = PromotionalCampaign
    form_class = PromotionalCampaignForm
    slug_field = 'uuid'
    slug_url_kwarg = 'uuid'
    success_url = reverse_lazy('promotional-campaign-list')

    def get_form_kwargs(self):
        kwargs = super().get_form_kwargs()
        kwargs['site'] = get_site_from_request(self.request)
        return kwargs

    def form_valid(self, form):
        promo_campaign = save_promotional_campaign_form(self.request, form)
        stripe_promo_processor = StripeProcessor(get_site_from_request(self.request))
        stripe_promo_processor.update_stripe_coupon(promo_campaign)
        return redirect(self.success_url)


class PromotionalCampaignDeleteView(LoginRequiredMixin, DeleteView):
    template_name = 'vendorpromo/promotional_campaign_detail.html'
    model = PromotionalCampaign
    slug_field = 'uuid'
    slug_url_kwarg = 'uuid'
    success_url = reverse_lazy('promotional-campaign-list')


class CouponCodeListView(LoginRequiredMixin, TableFilterMixin, ListView):
    template_name = "vendorpromo/coupon_code_list.html"
    model = CouponCode
    paginate_by = 100

    def search_filter(self, queryset):
        search_value = self.request.GET.get('search_filter')
        return queryset.filter(Q(pk__icontains=search_value)
                               | Q(code__icontains=search_value)
                               | Q(promo__name__icontains=search_value))
    
    def get_paginated_by(self, queryset):
        if 'paginate_by' in self.request.kwargs:
            return self.kwargs['paginate_by']
        return self.paginate_by
    
    def get_queryset(self):
        site = get_site_from_request(self.request)
        queryset = super().get_queryset().filter(promo__site=site)

        return queryset.order_by('code')


class CouponCodeCreateView(LoginRequiredMixin, CreateView):
    template_name = 'vendorpromo/coupon_code_detail.html'
    model = CouponCode
    form_class = CouponCodeForm
    success_url = reverse_lazy('coupon-code-list')

    def get_form_kwargs(self):
        kwargs = super().get_form_kwargs()
        kwargs['site'] = get_site_from_request(self.request)
        return kwargs


class CouponCodeUpdateView(LoginRequiredMixin, UpdateView):
    template_name = 'vendorpromo/coupon_code_detail.html'
    model = CouponCode
    form_class = CouponCodeForm
    slug_field = 'uuid'
    slug_url_kwarg = 'uuid'
    success_url = reverse_lazy('coupon-code-list')

    def get_form_kwargs(self):
        kwargs = super().get_form_kwargs()
        kwargs['site'] = get_site_from_request(self.request)
        return kwargs


class CouponCodeDeleteView(LoginRequiredMixin, DeleteView):
    template_name = 'vendorpromo/coupon_code_detail.html'
    model = CouponCode
    slug_field = 'uuid'
    slug_url_kwarg = 'uuid'
    success_url = reverse_lazy('coupon-code-list')


class PromoCodeSiteConfigsListView(ListView):
    template_name = 'vendorpromo/processor_site_config_list.html'
    model = SiteConfigModel

    def get_queryset(self):
        promo_processor = PromoProcessorSiteConfig()
        return SiteConfigModel.objects.filter(key=promo_processor.key)


class PromoProcessorFormView(FormView):
    template_name = 'vendorpromo/processor_site_config.html'
    form_class = PromoProcessorForm

    def get_success_url(self):
        return reverse('vendorpromo-processor')

    def get_context_data(self, *args, **kwargs):
        context = super().get_context_data(*args, **kwargs)
        processor_config = PromoProcessorSiteConfig()
        context['form'] = processor_config.get_form()
        return context

    def form_valid(self, form):
        processor_config = PromoProcessorSiteConfig()
        processor_config.save(form.cleaned_data["promo_processor"], "promo_processor")
        return redirect('vendorpromo-processor-lists')


class PromoProcessorSiteSelectFormView(FormView):
    template_name = 'vendorpromo/processor_site_config.html'
    form_class = PromoProcessorSiteSelectForm

    def get_success_url(self):
        return reverse('vendorpromo-processor')

    def get_context_data(self, *args, **kwargs):
        context = super().get_context_data(*args, **kwargs)
        processor_config = PromoProcessorSiteSelectSiteConfig(Site.objects.get(pk=self.kwargs.get('pk')))
        context['form'] = processor_config.get_form()
        return context

    def form_valid(self, form):
        site = Site.objects.get(pk=form.cleaned_data['site'])
        processor_config = PromoProcessorSiteSelectSiteConfig(site)
        processor_config.save(form.cleaned_data["promo_processor"], "promo_processor")
        return redirect('vendorpromo-processor-lists')


class PromoCreateView(LoginRequiredMixin, CreateView):
    template_name = 'vendorpromo/promo.html'
    model = Promo
    fields = ('__all__')

    def get_initial(self):
        # TODO: Still need to see how I can get the site from the request
        return {'offer': Offer.objects.filter(site=self.request.user.customer_profile.first().site)}

    def form_valid(self, form):
        promo = form.save(commit=False)
        processor = get_site_promo_processor(promo.offer.site)(promo.offer.site)
        processor.create_promo(form)
        return redirect('vendorpromo-list')


class PromoUpdateView(LoginRequiredMixin, UpdateView):
    template_name = 'vendorpromo/promo.html'
    model = Promo
    slug_field = 'uuid'
    slug_url_kwarg = 'uuid'
    fields = ('__all__')

    def form_valid(self, form):
        promo = form.save(commit=False)
        processor = get_site_promo_processor(promo.offer.site)(promo.offer.site)
        processor.update_promo(form)
        return redirect('vendorpromo-list')


class PromoDeleteView(LoginRequiredMixin, DeleteView):
    model = Promo
    slug_field = 'uuid'
    slug_url_kwarg = 'uuid'

    def post(self, request, *args, **kwargs):
        processor = get_site_promo_processor(self.get_object().offer.site)(self.get_object().offer.site)
        processor.delete_promo(self.get_object())
        return redirect(request.META.get('HTTP_REFERER'))


class PromoCodeFormsetView(LoginRequiredMixin, TemplateView):
    template_name = 'vendorpromo/promocode_formset.html'

    def get(self, request, *args, **kwargs):
        context = super().get_context_data(**kwargs)
        offer = get_object_or_404(Offer, uuid=kwargs.get('uuid'))
        formset = PromoCodeFormset(queryset=Promo.objects.filter(offer__site=offer.site, offer=offer))
        context['formset'] = formset
        return render(request, self.template_name, context)

    def post(self, request, *args, **kwargs):
        context = super().get_context_data(**kwargs)

        return render(request, self.template_name, context)


class VoucheryIntegrationView(FormView):
    template_name = "vendorpromo/vouchery_integration.html"
    form_class = VoucheryIntegrationForm
    success_url = reverse_lazy('vouchery-integration')

    def get_context_data(self, *args, **kwargs):
        context = super().get_context_data(**kwargs)
        vouchery_integration = VoucheryIntegration(get_site_from_request(self.request))
        if vouchery_integration.instance:
            context['form'] = VoucheryIntegrationForm(instance=vouchery_integration.instance)
        else:
            context['form'] = VoucheryIntegrationForm()
        return context
    
    def form_valid(self, form):
        vouchery_integration = VoucheryIntegration(get_site_from_request(self.request))
        vouchery_integration.save(form.cleaned_data)
        return super().form_valid(form)<|MERGE_RESOLUTION|>--- conflicted
+++ resolved
@@ -124,9 +124,6 @@
     return promo_offer
 
 
-<<<<<<< HEAD
-def save_promotional_campaign_form(request, form):
-=======
 def update_promo_offer(promo_campaign, products, cost):
     promo_campaign.applies_to.name = promo_campaign.name
     promo_campaign.applies_to.products.clear()
@@ -142,8 +139,7 @@
     promo_campaign.save()
 
 
-def valid_form_save_promotional_campaign(request, form):
->>>>>>> 53ea3751
+def save_promotional_campaign_form(request, form):
     promo_campaign = form.save(commit=False)
     site = get_site_from_request(request)
     promo_campaign.site = site
